--- conflicted
+++ resolved
@@ -1,11 +1,7 @@
 # This file is Copyright 2019 Volatility Foundation and licensed under the Volatility Software License 1.0
 # which is available at https://www.volatilityfoundation.org/license/vsl-v1.0
 #
-<<<<<<< HEAD
-from typing import List, Tuple, Iterator, Optional
-=======
-from typing import Iterator, List, Tuple
->>>>>>> 9333dab5
+from typing import Iterator, List, Tuple, Optional
 
 from volatility3 import framework
 from volatility3.framework import constants, exceptions, interfaces, objects
@@ -34,7 +30,6 @@
         self.set_type_class('vfsmount', extensions.vfsmount)
         self.set_type_class('kobject', extensions.kobject)
 
-<<<<<<< HEAD
         # Network
         self.set_type_class('net', extensions.net)
         self.set_type_class('socket', extensions.socket)
@@ -44,12 +39,12 @@
         self.set_type_class('netlink_sock', extensions.netlink_sock)
         self.set_type_class('vsock_sock', extensions.vsock_sock)
         self.set_type_class('packet_sock', extensions.packet_sock)
+
         if 'bt_sock' in self.types:
             self.set_type_class('bt_sock', extensions.bt_sock)
-=======
+
         if 'mnt_namespace' in self.types:
             self.set_type_class('mnt_namespace', extensions.mnt_namespace)
->>>>>>> 9333dab5
 
         if 'module' in self.types:
             self.set_type_class('module', extensions.module)
