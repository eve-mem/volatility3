# This file is Copyright 2019 Volatility Foundation and licensed under the Volatility Software License 1.0
# which is available at https://www.volatilityfoundation.org/license/vsl-v1.0
#
from typing import Iterator, List, Tuple, Optional, Union

from volatility3 import framework
from volatility3.framework import constants, exceptions, interfaces, objects
from volatility3.framework.objects import utility
from volatility3.framework.symbols import intermed
from volatility3.framework.symbols.linux import extensions


class LinuxKernelIntermedSymbols(intermed.IntermediateSymbolTable):
    provides = {"type": "interface"}

    def __init__(self, *args, **kwargs) -> None:
        super().__init__(*args, **kwargs)

        # Set-up Linux specific types
        self.set_type_class("file", extensions.struct_file)
        self.set_type_class("list_head", extensions.list_head)
        self.set_type_class("mm_struct", extensions.mm_struct)
        self.set_type_class("super_block", extensions.super_block)
        self.set_type_class("task_struct", extensions.task_struct)
        self.set_type_class("vm_area_struct", extensions.vm_area_struct)
        self.set_type_class("qstr", extensions.qstr)
        self.set_type_class("dentry", extensions.dentry)
        self.set_type_class("fs_struct", extensions.fs_struct)
        self.set_type_class("files_struct", extensions.files_struct)
        self.set_type_class("kobject", extensions.kobject)
<<<<<<< HEAD
        self.set_type_class("cred", extensions.cred)
=======
        self.optional_set_type_class("cred", extensions.cred)
        self.set_type_class("kernel_cap_struct", extensions.kernel_cap_struct)
>>>>>>> a08b7809
        # Might not exist in the current symbols
        self.optional_set_type_class("module", extensions.module)
        self.optional_set_type_class("bpf_prog", extensions.bpf_prog)
        self.optional_set_type_class("kernel_cap_struct", extensions.kernel_cap_struct)
        self.optional_set_type_class("kernel_cap_t", extensions.kernel_cap_t)

        # Mount
        self.set_type_class("vfsmount", extensions.vfsmount)
        # Might not exist in older kernels or the current symbols
        self.optional_set_type_class("mount", extensions.mount)
        self.optional_set_type_class("mnt_namespace", extensions.mnt_namespace)

        # Network
        self.set_type_class("net", extensions.net)
        self.set_type_class("socket", extensions.socket)
        self.set_type_class("sock", extensions.sock)
        self.set_type_class("inet_sock", extensions.inet_sock)
        self.set_type_class("unix_sock", extensions.unix_sock)
        # Might not exist in older kernels or the current symbols
        self.optional_set_type_class("netlink_sock", extensions.netlink_sock)
        self.optional_set_type_class("vsock_sock", extensions.vsock_sock)
        self.optional_set_type_class("packet_sock", extensions.packet_sock)
        self.optional_set_type_class("bt_sock", extensions.bt_sock)
        self.optional_set_type_class("xdp_sock", extensions.xdp_sock)

        # Only found in 6.1+ kernels
        self.optional_set_type_class("maple_tree", extensions.maple_tree)


class LinuxUtilities(interfaces.configuration.VersionableInterface):
    """Class with multiple useful linux functions."""

    _version = (2, 1, 0)
    _required_framework_version = (2, 0, 0)

    framework.require_interface_version(*_required_framework_version)

    @classmethod
    def _get_path_file(cls, task, filp) -> str:
        """Returns the file pathname relative to the task's root directory.

        Args:
            task (task_struct): A reference task
            filp (file *): A pointer to an open file

        Returns:
            str: File pathname relative to the task's root directory.
        """
        rdentry = task.fs.get_root_dentry()
        rmnt = task.fs.get_root_mnt()
        vfsmnt = filp.get_vfsmnt()
        dentry = filp.get_dentry()

        return cls.do_get_path(rdentry, rmnt, dentry, vfsmnt)

    @classmethod
    def get_path_mnt(cls, task, mnt) -> str:
        """Returns the mount point pathname relative to the task's root directory.

        Args:
            task (task_struct): A reference task
            mnt (vfsmount or mount): A mounted filesystem or a mount point.
                - kernels < 3.3.8 type is 'vfsmount'
                - kernels >= 3.3.8 type is 'mount'

        Returns:
            str: Pathname of the mount point relative to the task's root directory.
        """
        rdentry = task.fs.get_root_dentry()
        rmnt = task.fs.get_root_mnt()

        vfsmnt = mnt.get_vfsmnt_current()
        dentry = mnt.get_dentry_current()

        return cls.do_get_path(rdentry, rmnt, dentry, vfsmnt)

    @classmethod
    def do_get_path(cls, rdentry, rmnt, dentry, vfsmnt) -> Union[None, str]:
        """Returns a pathname of the mount point or file
        It mimics the Linux kernel prepend_path function.

        Args:
            rdentry (dentry *): A pointer to the root dentry
            rmnt (vfsmount *): A pointer to the root vfsmount
            dentry (dentry *): A pointer to the dentry
            vfsmnt (vfsmount *): A pointer to the vfsmount

        Returns:
            str: Pathname of the mount point or file
        """

        path_reversed = []
        while dentry != rdentry or not vfsmnt.is_equal(rmnt):
            if dentry == vfsmnt.get_mnt_root() or dentry.is_root():
                # Escaped?
                if dentry != vfsmnt.get_mnt_root():
                    break

                # Global root?
                if not vfsmnt.has_parent():
                    break

                dentry = vfsmnt.get_dentry_parent()
                vfsmnt = vfsmnt.get_vfsmnt_parent()

                continue

            parent = dentry.d_parent
            dname = dentry.d_name.name_as_str()
            path_reversed.append(dname.strip("/"))
            dentry = parent

        path = "/" + "/".join(reversed(path_reversed))
        return path

    @classmethod
    def _get_new_sock_pipe_path(cls, context, task, filp) -> str:
        """Returns the sock pipe pathname relative to the task's root directory.

        Args:
            context: The context to retrieve required elements (layers, symbol tables) from
            task (task_struct): A reference task
            filp (file *): A pointer to a sock pipe open file

        Returns:
            str: Sock pipe pathname relative to the task's root directory.
        """
        dentry = filp.get_dentry()

        kernel_module = cls.get_module_from_volobj_type(context, dentry)

        sym_addr = dentry.d_op.d_dname
        symbs = list(kernel_module.get_symbols_by_absolute_location(sym_addr))

        if len(symbs) == 1:
            sym = symbs[0].split(constants.BANG)[1]

            if sym == "sockfs_dname":
                pre_name = "socket"

            elif sym == "anon_inodefs_dname":
                pre_name = "anon_inode"

            elif sym == "pipefs_dname":
                pre_name = "pipe"

            elif sym == "simple_dname":
                pre_name = cls._get_path_file(task, filp)

            else:
                pre_name = f"<unsupported d_op symbol: {sym}>"

            ret = f"{pre_name}:[{dentry.d_inode.i_ino:d}]"

        else:
            ret = f"<invalid d_dname pointer> {sym_addr:x}"

        return ret

    @classmethod
    def path_for_file(cls, context, task, filp) -> str:
        """Returns a file (or sock pipe) pathname relative to the task's root directory.

        A 'file' structure doesn't have enough information to properly restore its
        full path we need the root mount information from task_struct to determine this

        Args:
            context: The context to retrieve required elements (layers, symbol tables) from
            task (task_struct): A reference task
            filp (file *): A pointer to an open file

        Returns:
            str: A file (or sock pipe) pathname relative to the task's root directory.
        """

        # Memory smear protection: Check that both the file and dentry pointers are valid.
        try:
            dentry = filp.get_dentry()
            dentry.is_root()
        except exceptions.InvalidAddressException:
            return ""

        if dentry == 0:
            return ""

        dname_is_valid = False

        # TODO COMPARE THIS IN LSOF OUTPUT TO VOL2
        try:
            if (
                dentry.d_op
                and dentry.d_op.has_member("d_dname")
                and dentry.d_op.d_dname
            ):
                dname_is_valid = True

        except exceptions.InvalidAddressException:
            dname_is_valid = False

        if dname_is_valid:
            ret = LinuxUtilities._get_new_sock_pipe_path(context, task, filp)
        else:
            ret = LinuxUtilities._get_path_file(task, filp)

        return ret

    @classmethod
    def files_descriptors_for_process(
        cls,
        context: interfaces.context.ContextInterface,
        symbol_table: str,
        task: interfaces.objects.ObjectInterface,
    ):
        # task.files can be null
        if not task.files:
            return None

        fd_table = task.files.get_fds()
        if fd_table == 0:
            return None

        max_fds = task.files.get_max_fds()

        # corruption check
        if max_fds > 500000:
            return None

        file_type = symbol_table + constants.BANG + "file"

        fds = objects.utility.array_of_pointers(
            fd_table, count=max_fds, subtype=file_type, context=context
        )

        for fd_num, filp in enumerate(fds):
            if filp != 0:
                full_path = LinuxUtilities.path_for_file(context, task, filp)

                yield fd_num, filp, full_path

    @classmethod
    def mask_mods_list(
        cls,
        context: interfaces.context.ContextInterface,
        layer_name: str,
        mods: Iterator[interfaces.objects.ObjectInterface],
    ) -> List[Tuple[str, int, int]]:
        """
        A helper function to mask the starting and end address of kernel modules
        """
        mask = context.layers[layer_name].address_mask

        return [
            (
                utility.array_to_string(mod.name),
                mod.get_module_base() & mask,
                (mod.get_module_base() & mask) + mod.get_core_size(),
            )
            for mod in mods
        ]

    @classmethod
    def generate_kernel_handler_info(
        cls,
        context: interfaces.context.ContextInterface,
        kernel_module_name: str,
        mods_list: Iterator[interfaces.objects.ObjectInterface],
    ) -> List[Tuple[str, int, int]]:
        """
        A helper function that gets the beginning and end address of the kernel module
        """

        kernel = context.modules[kernel_module_name]

        mask = context.layers[kernel.layer_name].address_mask

        start_addr = kernel.object_from_symbol("_text")
        start_addr = start_addr.vol.offset & mask

        end_addr = kernel.object_from_symbol("_etext")
        end_addr = end_addr.vol.offset & mask

        return [
            (constants.linux.KERNEL_NAME, start_addr, end_addr)
        ] + LinuxUtilities.mask_mods_list(context, kernel.layer_name, mods_list)

    @classmethod
    def lookup_module_address(
        cls,
        kernel_module: interfaces.context.ModuleInterface,
        handlers: List[Tuple[str, int, int]],
        target_address: int,
    ):
        """
        Searches between the start and end address of the kernel module using target_address.
        Returns the module and symbol name of the address provided.
        """

        mod_name = "UNKNOWN"
        symbol_name = "N/A"

        for name, start, end in handlers:
            if start <= target_address <= end:
                mod_name = name
                if name == constants.linux.KERNEL_NAME:
                    symbols = list(
                        kernel_module.get_symbols_by_absolute_location(target_address)
                    )

                    if len(symbols):
                        symbol_name = (
                            symbols[0].split(constants.BANG)[1]
                            if constants.BANG in symbols[0]
                            else symbols[0]
                        )

                break

        return mod_name, symbol_name

    @classmethod
    def walk_internal_list(cls, vmlinux, struct_name, list_member, list_start):
        while list_start:
            list_struct = vmlinux.object(
                object_type=struct_name, offset=list_start.vol.offset
            )
            yield list_struct
            list_start = getattr(list_struct, list_member)

    @classmethod
    def container_of(
        cls,
        addr: int,
        type_name: str,
        member_name: str,
        vmlinux: interfaces.context.ModuleInterface,
    ) -> Optional[interfaces.objects.ObjectInterface]:
        """Cast a member of a structure out to the containing structure.
        It mimicks the Linux kernel macro container_of() see include/linux.kernel.h

        Args:
            addr: The pointer to the member.
            type_name: The type of the container struct this is embedded in.
            member_name: The name of the member within the struct.
            vmlinux: The kernel symbols object

        Returns:
            The constructed object or None
        """

        if not addr:
            return None

        type_dec = vmlinux.get_type(type_name)
        member_offset = type_dec.relative_child_offset(member_name)
        container_addr = addr - member_offset
        return vmlinux.object(
            object_type=type_name, offset=container_addr, absolute=True
        )

    @classmethod
    def get_module_from_volobj_type(
        cls,
        context: interfaces.context.ContextInterface,
        volobj: interfaces.objects.ObjectInterface,
    ) -> interfaces.context.ModuleInterface:
        """Get the vmlinux from a vol obj

        Args:
            context: The context to retrieve required elements (layers, symbol tables) from
            volobj (vol object): A vol object

        Raises:
            ValueError: If it cannot obtain any module from the symbol table

        Returns:
            A kernel object (vmlinux)
        """
        symbol_table_arr = volobj.vol.type_name.split("!", 1)
        symbol_table = symbol_table_arr[0] if len(symbol_table_arr) == 2 else None

        module_names = context.modules.get_modules_by_symbol_tables(symbol_table)
        module_names = list(module_names)

        if not module_names:
            raise ValueError(f"No module using the symbol table '{symbol_table}'")

        kernel_module_name = module_names[0]
        kernel = context.modules[kernel_module_name]

        return kernel<|MERGE_RESOLUTION|>--- conflicted
+++ resolved
@@ -28,12 +28,8 @@
         self.set_type_class("fs_struct", extensions.fs_struct)
         self.set_type_class("files_struct", extensions.files_struct)
         self.set_type_class("kobject", extensions.kobject)
-<<<<<<< HEAD
         self.set_type_class("cred", extensions.cred)
-=======
-        self.optional_set_type_class("cred", extensions.cred)
         self.set_type_class("kernel_cap_struct", extensions.kernel_cap_struct)
->>>>>>> a08b7809
         # Might not exist in the current symbols
         self.optional_set_type_class("module", extensions.module)
         self.optional_set_type_class("bpf_prog", extensions.bpf_prog)
