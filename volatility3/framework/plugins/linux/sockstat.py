--- conflicted
+++ resolved
@@ -22,11 +22,7 @@
 
     _required_framework_version = (2, 0, 0)
 
-<<<<<<< HEAD
-    _version = (1, 0, 1)
-=======
     _version = (2, 0, 0)
->>>>>>> 72abb419
 
     def __init__(self, vmlinux, task, *args, **kwargs):
         super().__init__(*args, **kwargs)
@@ -512,14 +508,9 @@
         dfop_addr = vmlinux.object_from_symbol("sockfs_dentry_operations").vol.offset
 
         fd_generator = lsof.Lsof.list_fds(context, vmlinux.name, filter_func)
-<<<<<<< HEAD
         for fd_internal in fd_generator:
             fd_num, filp, _full_path = fd_internal.fd_fields
             task = fd_internal.task
-=======
-        for _pid, task_comm, task, fd_fields in fd_generator:
-            fd_num, filp, _full_path = fd_fields
->>>>>>> 72abb419
 
             if filp.f_op not in (sfop_addr, dfop_addr):
                 continue
@@ -629,11 +620,8 @@
 
             fields = (
                 netns_id,
-<<<<<<< HEAD
+                task_comm,
                 task.tgid,
-=======
-                task_comm,
->>>>>>> 72abb419
                 task.pid,
                 fd_num,
                 format_hints.Hex(sock.vol.offset),
@@ -653,13 +641,9 @@
 
         tree_grid_args = [
             ("NetNS", int),
-<<<<<<< HEAD
+            ("Process Name", str),
             ("PID", int),
             ("TID", int),
-=======
-            ("Process Name", str),
-            ("Pid", int),
->>>>>>> 72abb419
             ("FD", int),
             ("Sock Offset", format_hints.Hex),
             ("Family", str),
